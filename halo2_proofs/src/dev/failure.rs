use std::collections::{BTreeMap, HashSet};
use std::fmt::{self, Debug};

use group::ff::Field;

use super::metadata::{DebugColumn, DebugVirtualCell};
use super::MockProver;
use super::{
    metadata,
    util::{self, AnyQuery},
    Region,
};
use crate::dev::metadata::Constraint;
use crate::{
    dev::{Instance, Value},
    plonk::{Any, Column, ConstraintSystem, Expression, Gate},
};

mod emitter;

/// The location within the circuit at which a particular [`VerifyFailure`] occurred.
#[derive(Debug, PartialEq, Eq, Clone)]
pub enum FailureLocation {
    /// A location inside a region.
    InRegion {
        /// The region in which the failure occurred.
        region: metadata::Region,
        /// The offset (relative to the start of the region) at which the failure
        /// occurred.
        offset: usize,
    },
    /// A location outside of a region.
    OutsideRegion {
        /// The circuit row on which the failure occurred.
        row: usize,
    },
}

impl fmt::Display for FailureLocation {
    fn fmt(&self, f: &mut fmt::Formatter<'_>) -> fmt::Result {
        match self {
            Self::InRegion { region, offset } => write!(f, "in {region} at offset {offset}"),
            Self::OutsideRegion { row } => {
                write!(f, "outside any region, on row {row}")
            }
        }
    }
}

impl FailureLocation {
    /// Returns a `DebugColumn` from Column metadata and `&self`.
    pub(super) fn get_debug_column(&self, metadata: metadata::Column) -> DebugColumn {
        match self {
            Self::InRegion { region, .. } => {
                DebugColumn::from((metadata, region.column_annotations.as_ref()))
            }
            _ => DebugColumn::from((metadata, None)),
        }
    }

    pub(super) fn find_expressions<'a, F: Field>(
        cs: &ConstraintSystem<F>,
        regions: &[Region],
        failure_row: usize,
        failure_expressions: impl Iterator<Item = &'a Expression<F>>,
    ) -> Self {
        let failure_columns: HashSet<Column<Any>> = failure_expressions
            .flat_map(|expression| {
                expression.evaluate(
                    &|_| vec![],
                    &|_| panic!("virtual selectors are removed during optimization"),
                    &|query| vec![cs.fixed_queries[query.index.unwrap()].0.into()],
                    &|query| vec![cs.advice_queries[query.index.unwrap()].0.into()],
                    &|query| vec![cs.instance_queries[query.index.unwrap()].0.into()],
                    &|_| vec![],
                    &|a| a,
                    &|mut a, mut b| {
                        a.append(&mut b);
                        a
                    },
                    &|mut a, mut b| {
                        a.append(&mut b);
                        a
                    },
                    &|a, _| a,
                )
            })
            .collect();

        Self::find(regions, failure_row, failure_columns)
    }

    /// Figures out whether the given row and columns overlap an assigned region.
    pub(super) fn find(
        regions: &[Region],
        failure_row: usize,
        failure_columns: HashSet<Column<Any>>,
    ) -> Self {
        regions
            .iter()
            .enumerate()
            .find(|(_, r)| {
                if let Some((start, end)) = r.rows {
                    // We match the region if any input columns overlap, rather than all of
                    // them, because matching complex selector columns is hard. As long as
                    // regions are rectangles, and failures occur due to assignments entirely
                    // within single regions, "any" will be equivalent to "all". If these
                    // assumptions change, we'll start getting bug reports from users :)
                    (start..=end).contains(&failure_row) && !failure_columns.is_disjoint(&r.columns)
                } else {
                    // Zero-area region
                    false
                }
            })
            .map(|(r_i, r)| FailureLocation::InRegion {
                region: (r_i, r.name.clone(), r.annotations.clone()).into(),
                offset: failure_row - r.rows.unwrap().0,
            })
            .unwrap_or_else(|| FailureLocation::OutsideRegion { row: failure_row })
    }
}

/// The reasons why a particular circuit is not satisfied.
#[derive(PartialEq, Eq)]
pub enum VerifyFailure {
    /// A cell used in an active gate was not assigned to.
    CellNotAssigned {
        /// The index of the active gate.
        gate: metadata::Gate,
        /// The region in which this cell should be assigned.
        region: metadata::Region,
        /// The offset (relative to the start of the region) at which the active gate
        /// queries this cell.
        gate_offset: usize,
        /// The column in which this cell should be assigned.
        column: Column<Any>,
        /// The offset (relative to the start of the region) at which this cell should be
        /// assigned. This may be negative (for example, if a selector enables a gate at
        /// offset 0, but the gate uses `Rotation::prev()`).
        offset: isize,
    },
    /// An instance cell used in an active gate was not assigned to.
    InstanceCellNotAssigned {
        /// The index of the active gate.
        gate: metadata::Gate,
        /// The region in which this gate was activated.
        region: metadata::Region,
        /// The offset (relative to the start of the region) at which the active gate
        /// queries this cell.
        gate_offset: usize,
        /// The column in which this cell should be assigned.
        column: Column<Instance>,
        /// The absolute row at which this cell should be assigned.
        row: usize,
    },
    /// A constraint was not satisfied for a particular row.
    ConstraintNotSatisfied {
        /// The polynomial constraint that is not satisfied.
        constraint: metadata::Constraint,
        /// The location at which this constraint is not satisfied.
        ///
        /// `FailureLocation::OutsideRegion` is usually caused by a constraint that does
        /// not contain a selector, and as a result is active on every row.
        location: FailureLocation,
        /// The values of the virtual cells used by this constraint.
        cell_values: Vec<(metadata::VirtualCell, String)>,
    },
    /// A constraint was active on an unusable row, and is likely missing a selector.
    ConstraintPoisoned {
        /// The polynomial constraint that is not satisfied.
        constraint: metadata::Constraint,
    },
    /// A lookup input did not exist in its corresponding table.
    Lookup {
        /// The index of the lookup that is not satisfied. These indices are assigned in
        /// the order in which `ConstraintSystem::lookup` is called during
        /// `Circuit::configure`.
        lookup_index: usize,
        /// The location at which the lookup is not satisfied.
        ///
        /// `FailureLocation::InRegion` is most common, and may be due to the intentional
        /// use of a lookup (if its inputs are conditional on a complex selector), or an
        /// unintentional lookup constraint that overlaps the region (indicating that the
        /// lookup's inputs should be made conditional).
        ///
        /// `FailureLocation::OutsideRegion` is uncommon, and could mean that:
        /// - The input expressions do not correctly constrain a default value that exists
        ///   in the table when the lookup is not being used.
        /// - The input expressions use a column queried at a non-zero `Rotation`, and the
        ///   lookup is active on a row adjacent to an unrelated region.
        location: FailureLocation,
    },
    /// A shuffle input did not exist in its corresponding map.
    Shuffle {
        /// The name of the lookup that is not satisfied.
        name: String,
        /// The index of the lookup that is not satisfied. These indices are assigned in
        /// the order in which `ConstraintSystem::lookup` is called during
        /// `Circuit::configure`.
        shuffle_index: usize,
        /// The location at which the lookup is not satisfied.
        ///
        /// `FailureLocation::InRegion` is most common, and may be due to the intentional
        /// use of a lookup (if its inputs are conditional on a complex selector), or an
        /// unintentional lookup constraint that overlaps the region (indicating that the
        /// lookup's inputs should be made conditional).
        ///
        /// `FailureLocation::OutsideRegion` is uncommon, and could mean that:
        /// - The input expressions do not correctly constrain a default value that exists
        ///   in the table when the lookup is not being used.
        /// - The input expressions use a column queried at a non-zero `Rotation`, and the
        ///   lookup is active on a row adjacent to an unrelated region.
        location: FailureLocation,
    },
    /// A permutation did not preserve the original value of a cell.
    Permutation {
        /// The column in which this permutation is not satisfied.
        column: metadata::Column,
        /// The location at which the permutation is not satisfied.
        location: FailureLocation,
    },
}

impl fmt::Display for VerifyFailure {
    fn fmt(&self, f: &mut fmt::Formatter<'_>) -> fmt::Result {
        match self {
            Self::CellNotAssigned {
                gate,
                region,
                gate_offset,
                column,
                offset,
            } => {
                write!(
                    f,
                    "{} uses {} at offset {}, which requires cell in column {:?} at offset {} with annotation {:?} to be assigned.",
                    region, gate, gate_offset, column, offset, region.get_column_annotation((*column).into())
                )
            }
            Self::InstanceCellNotAssigned {
                gate,
                region,
                gate_offset,
                column,
                row,
            } => {
                write!(
                    f,
                    "{region} uses {gate} at offset {gate_offset}, which requires cell in instance column {column:?} at row {row} to be assigned.",
                )
            }
            Self::ConstraintNotSatisfied {
                constraint,
                location,
                cell_values,
            } => {
                writeln!(f, "{constraint} is not satisfied {location}")?;
                for (dvc, value) in cell_values.iter().map(|(vc, string)| {
                    let ann_map = match location {
                        FailureLocation::InRegion { region, offset: _ } => {
                            &region.column_annotations
                        }
                        _ => &None,
                    };

                    (DebugVirtualCell::from((vc, ann_map.as_ref())), string)
                }) {
                    writeln!(f, "- {dvc} = {value}")?;
                }
                Ok(())
            }
            Self::ConstraintPoisoned { constraint } => {
                write!(
                    f,
                    "{constraint} is active on an unusable row - missing selector?"
                )
            }
            Self::Lookup {
                lookup_index,
                location,
            } => {
                write!(
                    f,
<<<<<<< HEAD
                    "Lookup (index: {}) is not satisfied {}",
                    lookup_index, location
=======
                    "Lookup {name}(index: {lookup_index}) is not satisfied {location}",
>>>>>>> 73408a14
                )
            }
            Self::Shuffle {
                name,
                shuffle_index,
                location,
            } => {
                write!(
                    f,
                    "Shuffle {name}(index: {shuffle_index}) is not satisfied {location}"
                )
            }
            Self::Permutation { column, location } => {
                write!(
                    f,
                    "Equality constraint not satisfied by cell ({}, {})",
                    location.get_debug_column(*column),
                    location
                )
            }
        }
    }
}

impl Debug for VerifyFailure {
    fn fmt(&self, f: &mut fmt::Formatter<'_>) -> fmt::Result {
        match self {
            VerifyFailure::ConstraintNotSatisfied {
                constraint,
                location,
                cell_values,
            } => {
                #[allow(dead_code)]
                #[derive(Debug)]
                struct ConstraintCaseDebug {
                    constraint: Constraint,
                    location: FailureLocation,
                    cell_values: Vec<(DebugVirtualCell, String)>,
                }

                let ann_map = match location {
                    FailureLocation::InRegion { region, offset: _ } => {
                        region.column_annotations.clone()
                    }
                    _ => None,
                };

                let debug = ConstraintCaseDebug {
                    constraint: constraint.clone(),
                    location: location.clone(),
                    cell_values: cell_values
                        .iter()
                        .map(|(vc, value)| {
                            (
                                DebugVirtualCell::from((vc, ann_map.as_ref())),
                                value.clone(),
                            )
                        })
                        .collect(),
                };

                write!(f, "{debug:#?}")
            }
            _ => write!(f, "{self:#}"),
        }
    }
}

/// Renders `VerifyFailure::CellNotAssigned`.
///
/// ```text
/// error: cell not assigned
///   Cell layout in region 'Faulty synthesis':
///     | Offset | A0 | A1 |
///     +--------+----+----+
///     |    0   | x0 |    |
///     |    1   |    |  X | <--{ X marks the spot! 🦜
///
///   Gate 'Equality check' (applied at offset 1) queries these cells.
/// ```
fn render_cell_not_assigned<F: Field>(
    gates: &[Gate<F>],
    gate: &metadata::Gate,
    region: &metadata::Region,
    gate_offset: usize,
    column: Column<Any>,
    offset: isize,
) {
    // Collect the necessary rendering information:
    // - The columns involved in this gate.
    // - How many cells are in each column.
    // - The grid of cell values, indexed by rotation.
    let mut columns = BTreeMap::<metadata::Column, usize>::default();
    let mut layout = BTreeMap::<i32, BTreeMap<metadata::Column, _>>::default();
    for (i, cell) in gates[gate.index].queried_cells().iter().enumerate() {
        let cell_column = cell.column.into();
        *columns.entry(cell_column).or_default() += 1;
        layout
            .entry(cell.rotation.0)
            .or_default()
            .entry(cell_column)
            .or_insert_with(|| {
                if cell.column == column && gate_offset as i32 + cell.rotation.0 == offset as i32 {
                    "X".to_string()
                } else {
                    format!("x{i}")
                }
            });
    }

    eprintln!("error: cell not assigned");
    emitter::render_cell_layout(
        "  ",
        &FailureLocation::InRegion {
            region: region.clone(),
            offset: gate_offset,
        },
        &columns,
        &layout,
        |row_offset, rotation| {
            if (row_offset.unwrap() + rotation) as isize == offset {
                eprint!(" <--{{ X marks the spot! 🦜");
            }
        },
    );
    eprintln!();
    eprintln!(
        "  Gate '{}' (applied at offset {}) queries these cells.",
        gate.name, gate_offset
    );
}

/// Renders `VerifyFailure::ConstraintNotSatisfied`.
///
/// ```text
/// error: constraint not satisfied
///   Cell layout in region 'somewhere':
///     | Offset | A0 |
///     +--------+----+
///     |    0   | x0 | <--{ Gate 'foo' applied here
///     |    1   | x1 |
///
///   Constraint 'bar':
///     x1 + x1 * 0x100 + x1 * 0x10000 + x1 * 0x100_0000 - x0 = 0
///
///   Assigned cell values:
///     x0 = 0x5
///     x1 = 0x5
/// ```
fn render_constraint_not_satisfied<F: Field>(
    gates: &[Gate<F>],
    constraint: &metadata::Constraint,
    location: &FailureLocation,
    cell_values: &[(metadata::VirtualCell, String)],
) {
    // Collect the necessary rendering information:
    // - The columns involved in this constraint.
    // - How many cells are in each column.
    // - The grid of cell values, indexed by rotation.
    let mut columns = BTreeMap::<metadata::Column, usize>::default();
    let mut layout = BTreeMap::<i32, BTreeMap<metadata::Column, _>>::default();
    for (i, (cell, _)) in cell_values.iter().enumerate() {
        *columns.entry(cell.column).or_default() += 1;
        layout
            .entry(cell.rotation)
            .or_default()
            .entry(cell.column)
            .or_insert(format!("x{i}"));
    }

    eprintln!("error: constraint not satisfied");
    emitter::render_cell_layout("  ", location, &columns, &layout, |_, rotation| {
        if rotation == 0 {
            eprint!(" <--{{ Gate '{}' applied here", constraint.gate.name);
        }
    });

    // Print the unsatisfied constraint, in terms of the local variables.
    eprintln!();
    eprintln!("  Constraint '{}':", constraint.name);
    eprintln!(
        "    {} = 0",
        emitter::expression_to_string(
            &gates[constraint.gate.index].polynomials()[constraint.index],
            &layout
        )
    );

    // Print the map from local variables to assigned values.
    eprintln!();
    eprintln!("  Assigned cell values:");
    for (i, (_, value)) in cell_values.iter().enumerate() {
        eprintln!("    x{i} = {value}");
    }
}

/// Renders `VerifyFailure::Lookup`.
///
/// ```text
/// error: lookup input does not exist in table
///   (L0) ∉ (F0)
///
///   Lookup inputs:
///     L0 = x1 * x0 + (1 - x1) * 0x2
///     ^
///     | Cell layout in region 'Faulty synthesis':
///     |   | Offset | A0 | F1 |
///     |   +--------+----+----+
///     |   |    1   | x0 | x1 | <--{ Lookup inputs queried here
///     |
///     | Assigned cell values:
///     |   x0 = 0x5
///     |   x1 = 1
/// ```
fn render_lookup<F: Field>(
    prover: &MockProver<F>,
    lookup_index: usize,
    location: &FailureLocation,
) {
    let n = prover.n as i32;
    let cs = &prover.cs;
    let lookup = &cs.lookups[lookup_index];

    // Get the absolute row on which the lookup's inputs are being queried, so we can
    // fetch the input values.
    let row = match location {
        FailureLocation::InRegion { region, offset } => {
            prover.regions[region.index].rows.unwrap().0 + offset
        }
        FailureLocation::OutsideRegion { row } => *row,
    } as i32;

    // Recover the fixed columns from the table expressions. We don't allow composite
    // expressions for the table side of lookups.
    let lookup_columns = lookup.table_expressions.iter().map(|expr| {
        expr.evaluate(
            &|f| format! {"Const: {f:#?}"},
            &|s| format! {"S{}", s.0},
            &|query| {
                format!(
                    "{:?}",
                    prover
                        .cs
                        .general_column_annotations
                        .get(&metadata::Column::from((Any::Fixed, query.column_index)))
                        .cloned()
                        .unwrap_or_else(|| format!("F{}", query.column_index()))
                )
            },
            &|query| {
                format!(
                    "{:?}",
                    prover
                        .cs
                        .general_column_annotations
                        .get(&metadata::Column::from((Any::advice(), query.column_index)))
                        .cloned()
                        .unwrap_or_else(|| format!("A{}", query.column_index()))
                )
            },
            &|query| {
                format!(
                    "{:?}",
                    prover
                        .cs
                        .general_column_annotations
                        .get(&metadata::Column::from((Any::Instance, query.column_index)))
                        .cloned()
                        .unwrap_or_else(|| format!("I{}", query.column_index()))
                )
            },
            &|challenge| format! {"C{}", challenge.index()},
            &|query| format! {"-{query}"},
            &|a, b| format! {"{a} + {b}"},
            &|a, b| format! {"{a} * {b}"},
            &|a, b| format! {"{a} * {b:?}"},
        )
    });

    fn cell_value<'a, F: Field, Q: Into<AnyQuery> + Copy>(
        load: impl Fn(Q) -> Value<F> + 'a,
    ) -> impl Fn(Q) -> BTreeMap<metadata::VirtualCell, String> + 'a {
        move |query| {
            let AnyQuery {
                column_type,
                column_index,
                rotation,
                ..
            } = query.into();
            Some((
                ((column_type, column_index).into(), rotation.0).into(),
                match load(query) {
                    Value::Real(v) => util::format_value(v),
                    Value::Poison => unreachable!(),
                },
            ))
            .into_iter()
            .collect()
        }
    }

    eprintln!("error: lookup input does not exist in table");
    eprint!("  (");

    #[cfg(not(feature = "mv-lookup"))]
    for i in 0..lookup.input_expressions.len() {
        eprint!("{}L{}", if i == 0 { "" } else { ", " }, i);
    }

    #[cfg(feature = "mv-lookup")]
    for input_expressions in lookup.inputs_expressions.iter() {
        for i in 0..input_expressions.len() {
            eprint!("{}L{}", if i == 0 { "" } else { ", " }, i);
        }
    }

    eprint!(") ∉ (");
    for (i, column) in lookup_columns.enumerate() {
        eprint!("{}{}", if i == 0 { "" } else { ", " }, column);
    }
    eprintln!(")");

    #[cfg(not(feature = "mv-lookup"))]
    let iterator = lookup.input_expressions.iter().enumerate();

    #[cfg(feature = "mv-lookup")]
    let iterator = lookup
        .inputs_expressions
        .iter()
        .flat_map(|input_expressions| {
            input_expressions
                .iter()
                .enumerate()
                .map(move |(i, input_expression)| (i, input_expression))
        });

    eprintln!();
<<<<<<< HEAD
    eprintln!("  Lookup inputs:");
    for (i, input) in iterator {
=======
    eprintln!("  Lookup '{name}' inputs:");
    for (i, input) in lookup.input_expressions.iter().enumerate() {
>>>>>>> 73408a14
        // Fetch the cell values (since we don't store them in VerifyFailure::Lookup).
        let cell_values = input.evaluate(
            &|_| BTreeMap::default(),
            &|_| panic!("virtual selectors are removed during optimization"),
            &cell_value(&util::load(n, row, &cs.fixed_queries, &prover.fixed)),
            &cell_value(&util::load(n, row, &cs.advice_queries, &prover.advice)),
            &cell_value(&util::load_instance(
                n,
                row,
                &cs.instance_queries,
                &prover.instance,
            )),
            &|_| BTreeMap::default(),
            &|a| a,
            &|mut a, mut b| {
                a.append(&mut b);
                a
            },
            &|mut a, mut b| {
                a.append(&mut b);
                a
            },
            &|a, _| a,
        );

        // Collect the necessary rendering information:
        // - The columns involved in this constraint.
        // - How many cells are in each column.
        // - The grid of cell values, indexed by rotation.
        let mut columns = BTreeMap::<metadata::Column, usize>::default();
        let mut layout = BTreeMap::<i32, BTreeMap<metadata::Column, _>>::default();
        for (i, (cell, _)) in cell_values.iter().enumerate() {
            *columns.entry(cell.column).or_default() += 1;
            layout
                .entry(cell.rotation)
                .or_default()
                .entry(cell.column)
                .or_insert(format!("x{i}"));
        }

        if i != 0 {
            eprintln!();
        }
        eprintln!(
            "    L{} = {}",
            i,
            emitter::expression_to_string(input, &layout)
        );
        eprintln!("    ^");

        emitter::render_cell_layout("    | ", location, &columns, &layout, |_, rotation| {
            if rotation == 0 {
<<<<<<< HEAD
                eprint!(" <--{{ Lookup inputs queried here");
=======
                eprint!(" <--{{ Lookup '{name}' inputs queried here");
>>>>>>> 73408a14
            }
        });

        // Print the map from local variables to assigned values.
        eprintln!("    |");
        eprintln!("    | Assigned cell values:");
        for (i, (_, value)) in cell_values.iter().enumerate() {
            eprintln!("    |   x{i} = {value}");
        }
    }
}

fn render_shuffle<F: Field>(
    prover: &MockProver<F>,
    name: &str,
    shuffle_index: usize,
    location: &FailureLocation,
) {
    let n = prover.n as i32;
    let cs = &prover.cs;
    let shuffle = &cs.shuffles[shuffle_index];

    // Get the absolute row on which the shuffle's inputs are being queried, so we can
    // fetch the input values.
    let row = match location {
        FailureLocation::InRegion { region, offset } => {
            prover.regions[region.index].rows.unwrap().0 + offset
        }
        FailureLocation::OutsideRegion { row } => *row,
    } as i32;

    let shuffle_columns = shuffle.shuffle_expressions.iter().map(|expr| {
        expr.evaluate(
            &|f| format! {"Const: {f:#?}"},
            &|s| format! {"S{}", s.0},
            &|query| {
                format!(
                    "{:?}",
                    prover
                        .cs
                        .general_column_annotations
                        .get(&metadata::Column::from((Any::Fixed, query.column_index)))
                        .cloned()
                        .unwrap_or_else(|| format!("F{}", query.column_index()))
                )
            },
            &|query| {
                format!(
                    "{:?}",
                    prover
                        .cs
                        .general_column_annotations
                        .get(&metadata::Column::from((Any::advice(), query.column_index)))
                        .cloned()
                        .unwrap_or_else(|| format!("A{}", query.column_index()))
                )
            },
            &|query| {
                format!(
                    "{:?}",
                    prover
                        .cs
                        .general_column_annotations
                        .get(&metadata::Column::from((Any::Instance, query.column_index)))
                        .cloned()
                        .unwrap_or_else(|| format!("I{}", query.column_index()))
                )
            },
            &|challenge| format! {"C{}", challenge.index()},
            &|query| format! {"-{query}"},
            &|a, b| format! {"{a} + {b}"},
            &|a, b| format! {"{a} * {b}"},
            &|a, b| format! {"{a} * {b:?}"},
        )
    });

    fn cell_value<'a, F: Field, Q: Into<AnyQuery> + Copy>(
        load: impl Fn(Q) -> Value<F> + 'a,
    ) -> impl Fn(Q) -> BTreeMap<metadata::VirtualCell, String> + 'a {
        move |query| {
            let AnyQuery {
                column_type,
                column_index,
                rotation,
                ..
            } = query.into();
            Some((
                ((column_type, column_index).into(), rotation.0).into(),
                match load(query) {
                    Value::Real(v) => util::format_value(v),
                    Value::Poison => unreachable!(),
                },
            ))
            .into_iter()
            .collect()
        }
    }

    eprintln!("error: input does not exist in shuffle");
    eprint!("  (");
    for i in 0..shuffle.input_expressions.len() {
        eprint!("{}L{}", if i == 0 { "" } else { ", " }, i);
    }
    eprint!(") <-> (");
    for (i, column) in shuffle_columns.enumerate() {
        eprint!("{}{}", if i == 0 { "" } else { ", " }, column);
    }
    eprintln!(")");

    eprintln!();
    eprintln!("  Shuffle '{name}' inputs:");
    for (i, input) in shuffle.input_expressions.iter().enumerate() {
        // Fetch the cell values (since we don't store them in VerifyFailure::Shuffle).
        let cell_values = input.evaluate(
            &|_| BTreeMap::default(),
            &|_| panic!("virtual selectors are removed during optimization"),
            &cell_value(&util::load(n, row, &cs.fixed_queries, &prover.fixed)),
            &cell_value(&util::load(n, row, &cs.advice_queries, &prover.advice)),
            &cell_value(&util::load_instance(
                n,
                row,
                &cs.instance_queries,
                &prover.instance,
            )),
            &|_| BTreeMap::default(),
            &|a| a,
            &|mut a, mut b| {
                a.append(&mut b);
                a
            },
            &|mut a, mut b| {
                a.append(&mut b);
                a
            },
            &|a, _| a,
        );

        // Collect the necessary rendering information:
        // - The columns involved in this constraint.
        // - How many cells are in each column.
        // - The grid of cell values, indexed by rotation.
        let mut columns = BTreeMap::<metadata::Column, usize>::default();
        let mut layout = BTreeMap::<i32, BTreeMap<metadata::Column, _>>::default();
        for (i, (cell, _)) in cell_values.iter().enumerate() {
            *columns.entry(cell.column).or_default() += 1;
            layout
                .entry(cell.rotation)
                .or_default()
                .entry(cell.column)
                .or_insert(format!("x{i}"));
        }

        if i != 0 {
            eprintln!();
        }
        eprintln!(
            "    Sh{} = {}",
            i,
            emitter::expression_to_string(input, &layout)
        );
        eprintln!("    ^");

        emitter::render_cell_layout("    | ", location, &columns, &layout, |_, rotation| {
            if rotation == 0 {
                eprint!(" <--{{ Shuffle '{name}' inputs queried here");
            }
        });

        // Print the map from local variables to assigned values.
        eprintln!("    |");
        eprintln!("    | Assigned cell values:");
        for (i, (_, value)) in cell_values.iter().enumerate() {
            eprintln!("    |   x{i} = {value}");
        }
    }
}

impl VerifyFailure {
    /// Emits this failure in pretty-printed format to stderr.
    pub(super) fn emit<F: Field>(&self, prover: &MockProver<F>) {
        match self {
            Self::CellNotAssigned {
                gate,
                region,
                gate_offset,
                column,
                offset,
            } => render_cell_not_assigned(
                &prover.cs.gates,
                gate,
                region,
                *gate_offset,
                *column,
                *offset,
            ),
            Self::ConstraintNotSatisfied {
                constraint,
                location,
                cell_values,
            } => {
                render_constraint_not_satisfied(&prover.cs.gates, constraint, location, cell_values)
            }
            Self::Lookup {
                lookup_index,
                location,
            } => render_lookup(prover, *lookup_index, location),
            Self::Shuffle {
                name,
                shuffle_index,
                location,
            } => render_shuffle(prover, name, *shuffle_index, location),
            _ => eprintln!("{self}"),
        }
    }
}<|MERGE_RESOLUTION|>--- conflicted
+++ resolved
@@ -281,12 +281,7 @@
             } => {
                 write!(
                     f,
-<<<<<<< HEAD
-                    "Lookup (index: {}) is not satisfied {}",
-                    lookup_index, location
-=======
                     "Lookup {name}(index: {lookup_index}) is not satisfied {location}",
->>>>>>> 73408a14
                 )
             }
             Self::Shuffle {
@@ -624,13 +619,8 @@
         });
 
     eprintln!();
-<<<<<<< HEAD
-    eprintln!("  Lookup inputs:");
-    for (i, input) in iterator {
-=======
     eprintln!("  Lookup '{name}' inputs:");
     for (i, input) in lookup.input_expressions.iter().enumerate() {
->>>>>>> 73408a14
         // Fetch the cell values (since we don't store them in VerifyFailure::Lookup).
         let cell_values = input.evaluate(
             &|_| BTreeMap::default(),
@@ -683,11 +673,7 @@
 
         emitter::render_cell_layout("    | ", location, &columns, &layout, |_, rotation| {
             if rotation == 0 {
-<<<<<<< HEAD
-                eprint!(" <--{{ Lookup inputs queried here");
-=======
                 eprint!(" <--{{ Lookup '{name}' inputs queried here");
->>>>>>> 73408a14
             }
         });
 
